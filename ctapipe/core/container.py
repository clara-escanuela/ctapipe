--- conflicted
+++ resolved
@@ -155,7 +155,6 @@
     by `tel_id` or algorithm name).
     """
 
-<<<<<<< HEAD
     def as_dict(self, recursive=False, flatten=False):
         if not recursive:
             return dict(self.items())
@@ -204,10 +203,3 @@
         if self.unit is not None:
             desc += ' [{}]'.format(self.unit)
         return desc
-=======
-    def items(self):
-        '''Iterate over pairs of key, value. Just like the dictionary method'''
-        # allow iterating over item names
-        return ((k, v) for k, v in self.__dict__.items()
-                if not k.startswith('_'))
->>>>>>> 8e4eec69
