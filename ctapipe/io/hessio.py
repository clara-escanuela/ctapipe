--- conflicted
+++ resolved
@@ -30,11 +30,7 @@
 
 
 def hessio_event_source(url, max_events=None, allowed_tels=None,
-<<<<<<< HEAD
-                        requested_event=None, request_event_id=False):
-=======
                         requested_event=None, use_event_id=False):
->>>>>>> 399fdd33
     """A generator that streams data from an EventIO/HESSIO MC data file
     (e.g. a standard CTA data file.)
 
@@ -51,11 +47,7 @@
         they are all interleaved into one file)
     requested_event : int
         Seek to a paricular event index
-<<<<<<< HEAD
-    request_event_id : bool
-=======
     use_event_id : bool
->>>>>>> 399fdd33
         If True ,'requested_event' now seeks for a particular event id instead
         of index
     """
@@ -169,80 +161,6 @@
         raise RuntimeError("hessio_event_source failed to open '{}'"
                            .format(url))
 
-<<<<<<< HEAD
-    # the container is initialized once, and data is replaced within
-    # it after each yield
-
-    counter = 0
-    eventstream = pyhessio.move_to_next_event()
-    if allowed_tels is not None:
-        allowed_tels = set(allowed_tels)
-    event = EventContainer()
-    event.meta.source = "hessio"
-
-    # some hessio_event_source specific parameters
-    event.meta.add_item('hessio__input', url)
-    event.meta.add_item('hessio__max_events', max_events)
-
-    for run_id, event_id in eventstream:
-
-        # Seek to requested event
-        if requested_event is not None:
-            current = counter
-            if request_event_id:
-                current = event_id
-            if not current == requested_event:
-                counter += 1
-                continue
-
-        event.dl0.run_id = run_id
-        event.dl0.event_id = event_id
-        event.dl0.tels_with_data = set(pyhessio.get_teldata_list())
-        
-        # handle telescope filtering by taking the intersection of
-        # tels_with_data and allowed_tels
-        if allowed_tels is not None:
-            selected = event.dl0.tels_with_data & allowed_tels
-            if len(selected) == 0:
-                continue  # skip event
-            event.dl0.tels_with_data = selected
-
-        event.trig.tels_with_trigger \
-            = pyhessio.get_central_event_teltrg_list()
-        time_s, time_ns = pyhessio.get_central_event_gps_time()
-        event.trig.gps_time = Time(time_s * u.s, time_ns * u.ns,
-                                   format='gps', scale='utc')
-        event.mc.energy = pyhessio.get_mc_shower_energy() * u.TeV
-        event.mc.alt = Angle(pyhessio.get_mc_shower_altitude(), u.rad)
-        event.mc.az = Angle(pyhessio.get_mc_shower_azimuth(), u.rad)
-        event.mc.core_x = pyhessio.get_mc_event_xcore() * u.m
-        event.mc.core_y = pyhessio.get_mc_event_ycore() * u.m
-        event.mc.h_first_int = pyhessio.get_mc_shower_h_first_int() * u.m
-
-        event.count = counter
-
-        # this should be done in a nicer way to not re-allocate the
-        # data each time (right now it's just deleted and garbage
-        # collected)
-
-        event.dl0.tel = dict()  # clear the previous telescopes
-        event.mc.tel = dict()  # clear the previous telescopes
-
-        for tel_id in event.dl0.tels_with_data:
-
-            # fill pixel position dictionary, if not already done:
-            if tel_id not in event.meta.pixel_pos:
-                event.meta.pixel_pos[tel_id] \
-                    = pyhessio.get_pixel_position(tel_id) * u.m
-                event.meta.optical_foclen[
-                    tel_id] = pyhessio.get_optical_foclen(tel_id) * u.m
-
-            # fill telescope position dictionary, if not already done:
-            if tel_id not in event.meta.tel_pos:
-                event.meta.tel_pos[
-                    tel_id] = pyhessio.get_telescope_position(tel_id) * u.m
-=======
->>>>>>> 399fdd33
 
 def _fill_instrument_info(data, pyhessio, max_tel_id=1000):
     """
