--- conflicted
+++ resolved
@@ -188,21 +188,11 @@
             The telescope id.
             The neighbours are calculated once per telescope.
         """
-<<<<<<< HEAD
-        if telid in self.neighbour_dict:
-            return self.neighbour_dict[telid]
-        else:
-            pixel_pos = event.inst.pixel_pos[telid]
-            #if not self.radius:
-            pixsep = get_min_pixel_seperation(*pixel_pos)
-            self.radius = 1.4 * pixsep.value
-            self.neighbour_dict[telid] = \
-                find_neighbor_pixels(*pixel_pos, self.radius)
-            return self.neighbour_dict[telid]
-=======
+
+
         return CameraGeometry.guess(*event.inst.pixel_pos[telid],
                                     event.inst.optical_foclen[telid])
->>>>>>> 75ca69c8
+
 
     def get_correction(self, event, telid):
         """
