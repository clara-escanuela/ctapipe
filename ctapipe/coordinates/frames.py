"""
This module defines the important coordinate systems to be used in reconstruction with the CTA pipeline
and the transformations between this different systems. Frames and transformations are defined using the
astropy.coordinates framework.

For examples on usage see examples/coordinate_transformations.py

TODO:
- Tests Tests Tests!
- Check cartesian system is still accurate for the nominal and telescope systems (may need a spherical system)
- Benchmark transformation times

"""

import numpy as np
import astropy.units as u
from astropy.coordinates import (BaseCoordinateFrame, FrameAttribute, SphericalRepresentation,
                                 CartesianRepresentation, RepresentationMapping, FunctionTransform,SkyCoord)
from astropy.coordinates.builtin_frames.altaz import AltAz
from astropy.coordinates import frame_transform_graph
from numpy import cos,sin,arctan,arctan2,arcsin,sqrt,arccos,tan

__all__ = [
    'CameraFrame',
    'TelescopeFrame',
    'GroundFrame',
    'TiltedGroundFrame',
    'NominalFrame'
]

class CameraFrame(BaseCoordinateFrame):
    """Camera coordinate frame.
    The camera frame is a simple physical cartesian frame, describing the 2 dimensional
    position of objects in the focal plane of the telescope
    Most Typically this will be used to describe the positions of the pixels in the focal
    plane

    Frame attributes:

    - None
    """
    default_representation = CartesianRepresentation


class TelescopeFrame(BaseCoordinateFrame):
    """Telescope coordinate frame.
    Cartesian system to describe the angular offset of a given position in reference to
    pointing direction of a given telescope
    When pointing corrections become available they should be applied to the transformation
    between this frame and the camera frame

    Frame attributes:

    - Focal length: Focal length of the telescope [m]
    - Rotation: Rotation angle of the camera (should be 0 in most cases) [deg]
    - Pointing Direction: Alt,Az direction of the telescope pointing
    """
    default_representation = CartesianRepresentation

    focal_length = FrameAttribute(default=None)
    rotation = FrameAttribute(default=0*u.deg)

    pointing_direction = FrameAttribute(default=None)
<<<<<<< HEAD

class NominalFrame(BaseCoordinateFrame):
    """Nominal coordinate frame.
    Cartesian system to describe the angular offset of a given position in reference to
    pointing direction of a nominal array pointing position. In most cases this frame is the
    same as the telescope frame, however in the case of divergent pointing they will differ.
    Event reconstruction should be performed in this system

=======

class NominalFrame(BaseCoordinateFrame):
    """Nominal coordinate frame.
    Cartesian system to describe the angular offset of a given position in reference to
    pointing direction of a nominal array pointing position. In most cases this frame is the
    same as the telescope frame, however in the case of divergent pointing they will differ.
    Event reconstruction should be performed in this system

>>>>>>> 3907a00a
    Frame attributes:
    - Pointing Direction: Alt,Az direction of the array pointing

    The Following attributes are carried over from the telescope frame to allow a direct
    transformation from the camera frame

    - Focal length: Focal length of the telescope [m]
    - Rotation: Rotation angle of the camera (should be 0 in most cases) [deg]
    - Pointing Direction: Alt,Az direction of the telescope pointing

    """
    default_representation = CartesianRepresentation
    array_direction = FrameAttribute(default=None)
    pointing_direction = FrameAttribute(default=None)

    rotation = FrameAttribute(default=0*u.deg)
    focal_length = FrameAttribute(default=None)


def altaz_to_offset(obj_azimuth,obj_altitude,azimuth,altitude):
<<<<<<< HEAD
    """
    Function to convert a given altitude and azimuth to a cartesian angular
    angular offset with regard to a give reference system
    (This function is directly lifted from read_hess)

    Parameters
    ----------
    obj_azimuth: Event azimuth (radians)
    obj_altitude: Event altitude (radians)
    azimuth: Reference system azimuth (radians)
    altitude: Reference system altitude (radians)

    Returns
    -------
    xoff,yoff: Offset of the event in the reference system (in radians)
    """

    daz = obj_azimuth - azimuth
    coa = cos(obj_altitude)

    xp0 = -cos(daz) * coa
    yp0 = sin(daz) * coa
    zp0 = sin(obj_altitude)

    cx = sin(altitude)
    sx = cos(altitude)

    xp1 = cx*xp0 + sx*zp0
    yp1 = yp0
    zp1 = -sx*xp0 + cx*zp0

    q = arccos(zp1)
    d = tan(q)
    alpha = arctan2(yp1,xp1)

    xoff = d * cos(alpha)
    yoff = d * sin(alpha)

    return xoff,yoff


def offset_to_altaz(xoff, yoff, azimuth, altitude):
    """
    Function to convert an angular offset with regard to a give reference system to an
    an absolute altitude and azimuth
    (This function is directly lifted from read_hess)

    Parameters
    ----------
    xoff: X offset of the event in the reference system
    yoff: Y offset of the event in the reference system
    azimuth: Reference system azimuth (radians)
    altitude: Reference system altitude (radians)

    Returns
    -------
    obj_altitude,obj_azimuth: Absolute altitude and azimuth of the event
    """

    unit = azimuth.unit

    xoff = xoff.to(u.rad).value
    yoff = yoff.to(u.rad).value
    azimuth = azimuth.to(u.rad).value
    altitude = altitude.to(u.rad).value

    d = sqrt(xoff*xoff+yoff*yoff)
    pos = np.where(d==0) # find offset 0 positions
    if len(pos[0])>0:
        d[pos]=1e-12  # add a very small offset to prevent math errors

    q = arctan(d)
    sq = sin(q)
    xp1 = xoff * (sq/d)
    yp1 = yoff * (sq/d)
    zp1 = cos(q)

    cx = sin(altitude)
    sx = cos(altitude)

    xp0 = cx*xp1 - sx*zp1
    yp0 = yp1
    zp0 = sx*xp1 + cx*zp1
    obj_altitude = arcsin(zp0)
    obj_azimuth  = arctan2(yp0,-xp0) + azimuth

    if len(pos[0])>0:
        obj_altitude[pos]= altitude
        obj_azimuth[pos] = azimuth

    obj_altitude=obj_altitude*u.rad
    obj_azimuth=obj_azimuth*u.rad

    #if obj_azimuth.value < 0.:
    #    obj_azimuth += 2.*pi
    #elif obj_azimuth.value >= (2.*pi ):
    #    obj_azimuth -= 2.*pi

    return obj_altitude.to(unit),obj_azimuth.to(unit)

# Transformation between nominal and AltAz system


@frame_transform_graph.transform(FunctionTransform, NominalFrame, AltAz)
def nominal_to_altaz(norm_coord,altaz_coord):
    """
    Transformation from nominal system to astropy AltAz system

    Parameters
    ----------
    norm_coord: nominal system
    altaz_coord: AltAz system

    Returns
    -------
    AltAz Coordinates
    """
    alt_norm,az_norm = norm_coord.array_direction

    if type(norm_coord.x.value).__module__ != np.__name__:
        x = np.zeros(1)
        x[0] = norm_coord.x.value
        x = x*norm_coord.x.unit
        y = np.zeros(1)
        y[0] = norm_coord.y.value
        y = y*norm_coord.y.unit
    else:
        x = norm_coord.x
        y = norm_coord.y

    alt,az = offset_to_altaz(x,y,az_norm,alt_norm)
    altaz_coord = AltAz(az=az.to(u.deg),alt = alt.to(u.deg))

    return altaz_coord


@frame_transform_graph.transform(FunctionTransform, AltAz, NominalFrame)
def nominal_to_altaz(altaz_coord,norm_coord):
    """
    Transformation from astropy AltAz system to nominal system

    Parameters
    ----------
    altaz_coord: AltAz system
    norm_coord: nominal system

    Returns
    -------
    nominal Coordinates
    """
    alt_norm,az_norm = norm_coord.array_direction
    az = altaz_coord.az
    alt = altaz_coord.alt
    x,y = altaz_to_offset(az,alt,az_norm,alt_norm)
    x=x*u.rad
    y=y*u.rad
    representation = CartesianRepresentation(x.to(u.deg),y.to(u.deg),0*u.deg)

    return norm_coord.realize_frame(representation)

# Transformation between telescope and nominal frames


@frame_transform_graph.transform(FunctionTransform, TelescopeFrame, NominalFrame)
def telescope_to_nominal(tel_coord,norm_frame):
    """
    Coordinate transformation from telescope frame to nominal frame

    Parameters
    ----------
    tel_coord: TelescopeFrame system
    norm_frame: NominalFrame system

    Returns
    -------
    NominalFrame coordinates
    """
    alt_tel,az_tel = tel_coord.pointing_direction
    alt_norm,az_norm = norm_frame.array_direction
    alt_trans,az_trans = offset_to_altaz(tel_coord.x,tel_coord.y,az_tel,alt_tel)

    x,y = altaz_to_offset(az_trans,alt_trans,az_norm,alt_norm)
    x = x*u.rad
    y = y*u.rad

=======
    """
    Function to convert a given altitude and azimuth to a cartesian angular
    angular offset with regard to a give reference system
    (This function is directly lifted from read_hess)

    Parameters
    ----------
    obj_azimuth: Event azimuth (radians)
    obj_altitude: Event altitude (radians)
    azimuth: Reference system azimuth (radians)
    altitude: Reference system altitude (radians)

    Returns
    -------
    xoff,yoff: Offset of the event in the reference system (in radians)
    """

    daz = obj_azimuth - azimuth
    coa = cos(obj_altitude)

    xp0 = -cos(daz) * coa
    yp0 = sin(daz) * coa
    zp0 = sin(obj_altitude)

    cx = sin(altitude)
    sx = cos(altitude)

    xp1 = cx*xp0 + sx*zp0
    yp1 = yp0
    zp1 = -sx*xp0 + cx*zp0

    q = arccos(zp1)
    d = tan(q)
    alpha = arctan2(yp1,xp1)

    xoff = d * cos(alpha)
    yoff = d * sin(alpha)

    return xoff,yoff


def offset_to_altaz(xoff, yoff, azimuth, altitude):
    """
    Function to convert an angular offset with regard to a give reference system to an
    an absolute altitude and azimuth
    (This function is directly lifted from read_hess)

    Parameters
    ----------
    xoff: X offset of the event in the reference system
    yoff: Y offset of the event in the reference system
    azimuth: Reference system azimuth (radians)
    altitude: Reference system altitude (radians)

    Returns
    -------
    obj_altitude,obj_azimuth: Absolute altitude and azimuth of the event
    """
    #Deal with situations where offset = 0?

    d = sqrt(xoff*xoff+yoff*yoff)
    pos = np.where(d==0)
    d=1e-12 * u.deg # add a very small offset to prevent math errors

    q = arctan(d.to(u.rad).value)

    sq = sin(q)
    xp1 = xoff * (sq/d)
    yp1 = yoff * (sq/d)
    zp1 = cos(q)

    cx = sin(altitude)
    sx = cos(altitude)

    xp0 = cx*xp1 - sx*zp1
    yp0 = yp1
    zp0 = sx*xp1 + cx*zp1

    obj_altitude = arcsin(zp0)
    obj_altitude[pos]=altitude
    obj_azimuth  = arctan2(yp0,-xp0) + azimuth
    obj_azimuth[pos] = azimuth

    #if obj_azimuth.value < 0.:
    #    obj_azimuth += 2.*pi
    #elif obj_azimuth.value >= (2.*pi ):
    #    obj_azimuth -= 2.*pi

    return obj_altitude,obj_azimuth

# Transformation between nominal and AltAz system


@frame_transform_graph.transform(FunctionTransform, NominalFrame, AltAz)
def nominal_to_altaz(norm_coord,altaz_coord):
    """
    Transformation from nominal system to astropy AltAz system

    Parameters
    ----------
    norm_coord: nominal system
    altaz_coord: AltAz system

    Returns
    -------
    AltAz Coordinates
    """
    alt_norm,az_norm = norm_coord.array_direction

    if type(norm_coord.x.value).__module__ != np.__name__:
        x = np.zeros(1)
        x[0] = norm_coord.x.value
        x = x*norm_coord.x.unit
        y = np.zeros(1)
        y[0] = norm_coord.y.value
        y = y*norm_coord.y.unit
    else:
        x = norm_coord.x
        y = norm_coord.y
    print(type(norm_coord.x),x)

    alt,az = offset_to_altaz(x,y,az_norm,alt_norm)
    altaz_coord = AltAz(az=az.to(u.deg),alt = alt.to(u.deg))

    return altaz_coord


@frame_transform_graph.transform(FunctionTransform, AltAz, NominalFrame)
def nominal_to_altaz(altaz_coord,norm_coord):
    """
    Transformation from astropy AltAz system to nominal system

    Parameters
    ----------
    altaz_coord: AltAz system
    norm_coord: nominal system

    Returns
    -------
    nominal Coordinates
    """
    alt_norm,az_norm = norm_coord.array_direction
    az = altaz_coord.az
    alt = altaz_coord.alt
    x,y = altaz_to_offset(az,alt,az_norm,alt_norm)
    x=x*u.rad
    y=y*u.rad
    representation = CartesianRepresentation(x.to(u.deg),y.to(u.deg),0*u.deg)

    return norm_coord.realize_frame(representation)

# Transformation between telescope and nominal frames


@frame_transform_graph.transform(FunctionTransform, TelescopeFrame, NominalFrame)
def telescope_to_nominal(tel_coord,norm_frame):
    """
    Coordinate transformation from telescope frame to nominal frame

    Parameters
    ----------
    tel_coord: TelescopeFrame system
    norm_frame: NominalFrame system

    Returns
    -------
    NominalFrame coordinates
    """
    alt_tel,az_tel = tel_coord.pointing_direction
    alt_norm,az_norm = norm_frame.array_direction

    alt_trans,az_trans = offset_to_altaz(tel_coord.x,tel_coord.y,az_tel,alt_tel)
    x,y = altaz_to_offset(az_trans,alt_trans,az_norm,alt_norm)
    x = x*u.rad
    y = y*u.rad

>>>>>>> 3907a00a
    representation = CartesianRepresentation(x.to(tel_coord.x.unit),y.to(tel_coord.x.unit),0*tel_coord.x.unit)

    return norm_frame.realize_frame(representation)


@frame_transform_graph.transform(FunctionTransform, NominalFrame, TelescopeFrame)
def nominal_to_telescope(norm_coord,tel_frame):
    """
    Coordinate transformation from nominal to telescope system

    Parameters
    ----------
    norm_coord: NominalFrame system
    tel_frame: TelescopeFrame system

    Returns
    -------
    TelescopeFrame coordinates

    """
    alt_tel,az_tel = tel_frame.pointing_direction
    alt_norm,az_norm = norm_coord.array_direction

    alt_trans,az_trans = offset_to_altaz(norm_coord.x,norm_coord.y,az_norm,alt_norm)
    x,y = altaz_to_offset(az_trans,alt_trans,az_tel,alt_tel)
    x = x*u.rad
    y = y*u.rad

    representation = CartesianRepresentation(x.to(norm_coord.x.unit),y.to(norm_coord.x.unit),0*norm_coord.x.unit)

    return tel_frame.realize_frame(representation)


<<<<<<< HEAD
# Transformations between camera frame and telescope frame
=======
# Transformations between camera fram and telescope frame
>>>>>>> 3907a00a

@frame_transform_graph.transform(FunctionTransform, CameraFrame, TelescopeFrame)
def camera_to_telescope(camera_coord, telescope_frame):
    """
    Transformation between CameraFrame and TelescopeFrame

    Parameters
    ----------
    camera_coord: CameraFrame system
    telescope_frame: TelescopeFrame system
<<<<<<< HEAD

    Returns
    -------
    TelescopeFrame coordinate
    """
    x_pos = camera_coord.cartesian.x
    y_pos = camera_coord.cartesian.y

    rot = telescope_frame.rotation
    if rot ==0:
        x=x_pos
        y=y_pos
    else:
        x = x_pos*cos(rot) - y_pos*sin(rot)
        y = y_pos*sin(rot) + y_pos*cos(rot)

    f = telescope_frame.focal_length

    x = (x/f) * u.rad
    y = (y/f) * u.rad
    representation = CartesianRepresentation(x,y,0*u.rad)
=======

    Returns
    -------
    TelescopeFrame coordinate
    """
    x_pos = camera_coord.cartesian.x
    y_pos = camera_coord.cartesian.y

    rot = telescope_frame.rotation
    if rot ==0:
        x=x_pos
        y=y_pos
    else:
        x = x_pos*cos(rot) - y_pos*sin(rot)
        y = y_pos*sin(rot) + y_pos*cos(rot)

    f = telescope_frame.focal_length

    x = (x/f) * u.deg
    y = (y/f) * u.deg
    representation = CartesianRepresentation(x,y,0*u.deg)
>>>>>>> 3907a00a

    return telescope_frame.realize_frame(representation)


@frame_transform_graph.transform(FunctionTransform, TelescopeFrame, CameraFrame)
def telescope_to_camera(telescope_coord, camera_frame):
    """
    Transformation between TelescopeFrame and CameraFrame

    Parameters
    ----------
    telescope_coord: TelescopeFrame system
    camera_frame: CameraFrame system

    Returns
    -------
    CameraFrame Coordinates
    """
    x_pos = telescope_coord.cartesian.x
    y_pos = telescope_coord.cartesian.y
    rot = telescope_coord.rotation * -1 # reverse the rotation applied to get to this system

    if rot ==0: #if no rotation applied save a few cycles
        x=x_pos
        y=y_pos
    else: # or else rotate all positions around the camera centre
        x = x_pos*cos(rot) - y_pos*sin(rot)
        y = y_pos*sin(rot) + y_pos*cos(rot)

    f = telescope_coord.focal_length
<<<<<<< HEAD
    x = x.to(u.rad)*(f/u.m)  # Remove distance units here as we are using small angle approx
    y = y.to(u.rad)*(f/u.m)
=======
    x = x*(f/u.m)  # Remove distance units here as we are using small angle approx
    y = y*(f/u.m)
>>>>>>> 3907a00a

    representation = CartesianRepresentation(x.value*u.m ,y.value*u.m,0*u.m)

    return camera_frame.realize_frame(representation)


############### Ground and Tilted system #####################

class GroundFrame(BaseCoordinateFrame):
    """Ground coordinate frame.
    The ground coordinate frame is a simple cartesian frame describing
    the 3 dimensional position of objects compared to the array ground level
    in relation to the nomial centre of the array.
    Typically this frame will be used for describing the position on telescopes
    and equipment

    Frame attributes: None

    """
    default_representation = CartesianRepresentation

class TiltedGroundFrame(BaseCoordinateFrame):
    """Tilted ground coordinate frame.
    The tilted ground coordinate frame is a cartesian system describing the
    2 dimensional projected positions of objects in a tilted plane described
    by pointing_direction
    Typically this frame will be used for the reconstruction of the shower core
    position

    Frame attributes:
    pointing_direction - Alt,Az direction of the tilted reference plane

    """
    default_representation = CartesianRepresentation
    # Pointing direction of the tilted system (alt,az),
    # could be the telescope pointing direction or the reconstructed shower direction
    pointing_direction = FrameAttribute(default=None)


def get_shower_trans_matrix (azimuth,altitude):
    """
    Get Transformation matrix for conversion from the ground system to the
    Tilted system and back again
    (This function is directly lifted from read_hess, probably could be streamlined
    using python functionality)

    Parameters
    ----------
    azimuth: Azimuth angle of the tilted system used
    altitude: Altitude angle of the tilted system used

    Returns
    -------
    trans: 3x3 ndarray transformation matrix
    """

    cos_z = sin(altitude)
    sin_z = cos(altitude)
    cos_az = cos(azimuth)
    sin_az = sin(azimuth)

    trans = np.zeros([3,3])
    trans[0][0] = cos_z*cos_az
    trans[1][0] = sin_az
    trans[2][0] = sin_z*cos_az

    trans[0][1] = -cos_z*sin_az
    trans[1][1] = cos_az
    trans[2][1] = -sin_z*sin_az

    trans[0][2] = -sin_z
    trans[1][2] = 0.
    trans[2][2] = cos_z

    return trans


@frame_transform_graph.transform(FunctionTransform, GroundFrame, TiltedGroundFrame)
def ground_to_tilted(ground_coord, tilted_coord):
    """
    Transformation from ground system to tilted ground system

    Parameters
    ----------
    ground_coord: GroundFrame system
    tilted_coord TiltedGroundFrame system

    Returns
    -------
    TiltedGroundFrame coordinates
    """
    x_grd = ground_coord.cartesian.x
    y_grd = ground_coord.cartesian.y
    z_grd = ground_coord.cartesian.z

    alt,az = tilted_coord.pointing_direction
    alt = alt.to(u.rad)
    az = az.to(u.rad)
    trans = get_shower_trans_matrix(az,alt)

    x_tilt = trans[0][0]*x_grd + trans[0][1]*y_grd + trans[0][2]*z_grd
    y_tilt = trans[1][0]*x_grd + trans[1][1]*y_grd + trans[1][2]*z_grd
    z_tilt = 0.0 * u.m

    representation = CartesianRepresentation(x_tilt,y_tilt,z_tilt)

    return tilted_coord.realize_frame(representation)


@frame_transform_graph.transform(FunctionTransform, TiltedGroundFrame, GroundFrame)
def tilted_to_ground(tilted_coord,ground_coord):
    """
    Transformation from tilted ground system to  ground system

    Parameters
    ----------
    tilted_coord TiltedGroundFrame system
    ground_coord: GroundFrame system

    Returns
    -------
    GroundFrame coordinates
    """
    x_tilt = tilted_coord.cartesian.x
    y_tilt = tilted_coord.cartesian.y

    alt,az = tilted_coord.pointing_direction
    alt = alt.to(u.rad)
    az = az.to(u.rad)

    trans = get_shower_trans_matrix(az,alt)

    x_grd = trans[0][0] * x_tilt + trans[1][0] * y_tilt
    y_grd = trans[0][1] * x_tilt + trans[1][1] * y_tilt
    z_grd = trans[0][2] * x_tilt + trans[1][2] * y_tilt

    representation = CartesianRepresentation(x_grd,y_grd,z_grd)

    return ground_coord.realize_frame(representation)<|MERGE_RESOLUTION|>--- conflicted
+++ resolved
@@ -61,7 +61,6 @@
     rotation = FrameAttribute(default=0*u.deg)
 
     pointing_direction = FrameAttribute(default=None)
-<<<<<<< HEAD
 
 class NominalFrame(BaseCoordinateFrame):
     """Nominal coordinate frame.
@@ -70,16 +69,6 @@
     same as the telescope frame, however in the case of divergent pointing they will differ.
     Event reconstruction should be performed in this system
 
-=======
-
-class NominalFrame(BaseCoordinateFrame):
-    """Nominal coordinate frame.
-    Cartesian system to describe the angular offset of a given position in reference to
-    pointing direction of a nominal array pointing position. In most cases this frame is the
-    same as the telescope frame, however in the case of divergent pointing they will differ.
-    Event reconstruction should be performed in this system
-
->>>>>>> 3907a00a
     Frame attributes:
     - Pointing Direction: Alt,Az direction of the array pointing
 
@@ -100,7 +89,6 @@
 
 
 def altaz_to_offset(obj_azimuth,obj_altitude,azimuth,altitude):
-<<<<<<< HEAD
     """
     Function to convert a given altitude and azimuth to a cartesian angular
     angular offset with regard to a give reference system
@@ -173,6 +161,7 @@
         d[pos]=1e-12  # add a very small offset to prevent math errors
 
     q = arctan(d)
+
     sq = sin(q)
     xp1 = xoff * (sq/d)
     yp1 = yoff * (sq/d)
@@ -193,6 +182,7 @@
 
     obj_altitude=obj_altitude*u.rad
     obj_azimuth=obj_azimuth*u.rad
+
 
     #if obj_azimuth.value < 0.:
     #    obj_azimuth += 2.*pi
@@ -286,184 +276,6 @@
     x = x*u.rad
     y = y*u.rad
 
-=======
-    """
-    Function to convert a given altitude and azimuth to a cartesian angular
-    angular offset with regard to a give reference system
-    (This function is directly lifted from read_hess)
-
-    Parameters
-    ----------
-    obj_azimuth: Event azimuth (radians)
-    obj_altitude: Event altitude (radians)
-    azimuth: Reference system azimuth (radians)
-    altitude: Reference system altitude (radians)
-
-    Returns
-    -------
-    xoff,yoff: Offset of the event in the reference system (in radians)
-    """
-
-    daz = obj_azimuth - azimuth
-    coa = cos(obj_altitude)
-
-    xp0 = -cos(daz) * coa
-    yp0 = sin(daz) * coa
-    zp0 = sin(obj_altitude)
-
-    cx = sin(altitude)
-    sx = cos(altitude)
-
-    xp1 = cx*xp0 + sx*zp0
-    yp1 = yp0
-    zp1 = -sx*xp0 + cx*zp0
-
-    q = arccos(zp1)
-    d = tan(q)
-    alpha = arctan2(yp1,xp1)
-
-    xoff = d * cos(alpha)
-    yoff = d * sin(alpha)
-
-    return xoff,yoff
-
-
-def offset_to_altaz(xoff, yoff, azimuth, altitude):
-    """
-    Function to convert an angular offset with regard to a give reference system to an
-    an absolute altitude and azimuth
-    (This function is directly lifted from read_hess)
-
-    Parameters
-    ----------
-    xoff: X offset of the event in the reference system
-    yoff: Y offset of the event in the reference system
-    azimuth: Reference system azimuth (radians)
-    altitude: Reference system altitude (radians)
-
-    Returns
-    -------
-    obj_altitude,obj_azimuth: Absolute altitude and azimuth of the event
-    """
-    #Deal with situations where offset = 0?
-
-    d = sqrt(xoff*xoff+yoff*yoff)
-    pos = np.where(d==0)
-    d=1e-12 * u.deg # add a very small offset to prevent math errors
-
-    q = arctan(d.to(u.rad).value)
-
-    sq = sin(q)
-    xp1 = xoff * (sq/d)
-    yp1 = yoff * (sq/d)
-    zp1 = cos(q)
-
-    cx = sin(altitude)
-    sx = cos(altitude)
-
-    xp0 = cx*xp1 - sx*zp1
-    yp0 = yp1
-    zp0 = sx*xp1 + cx*zp1
-
-    obj_altitude = arcsin(zp0)
-    obj_altitude[pos]=altitude
-    obj_azimuth  = arctan2(yp0,-xp0) + azimuth
-    obj_azimuth[pos] = azimuth
-
-    #if obj_azimuth.value < 0.:
-    #    obj_azimuth += 2.*pi
-    #elif obj_azimuth.value >= (2.*pi ):
-    #    obj_azimuth -= 2.*pi
-
-    return obj_altitude,obj_azimuth
-
-# Transformation between nominal and AltAz system
-
-
-@frame_transform_graph.transform(FunctionTransform, NominalFrame, AltAz)
-def nominal_to_altaz(norm_coord,altaz_coord):
-    """
-    Transformation from nominal system to astropy AltAz system
-
-    Parameters
-    ----------
-    norm_coord: nominal system
-    altaz_coord: AltAz system
-
-    Returns
-    -------
-    AltAz Coordinates
-    """
-    alt_norm,az_norm = norm_coord.array_direction
-
-    if type(norm_coord.x.value).__module__ != np.__name__:
-        x = np.zeros(1)
-        x[0] = norm_coord.x.value
-        x = x*norm_coord.x.unit
-        y = np.zeros(1)
-        y[0] = norm_coord.y.value
-        y = y*norm_coord.y.unit
-    else:
-        x = norm_coord.x
-        y = norm_coord.y
-    print(type(norm_coord.x),x)
-
-    alt,az = offset_to_altaz(x,y,az_norm,alt_norm)
-    altaz_coord = AltAz(az=az.to(u.deg),alt = alt.to(u.deg))
-
-    return altaz_coord
-
-
-@frame_transform_graph.transform(FunctionTransform, AltAz, NominalFrame)
-def nominal_to_altaz(altaz_coord,norm_coord):
-    """
-    Transformation from astropy AltAz system to nominal system
-
-    Parameters
-    ----------
-    altaz_coord: AltAz system
-    norm_coord: nominal system
-
-    Returns
-    -------
-    nominal Coordinates
-    """
-    alt_norm,az_norm = norm_coord.array_direction
-    az = altaz_coord.az
-    alt = altaz_coord.alt
-    x,y = altaz_to_offset(az,alt,az_norm,alt_norm)
-    x=x*u.rad
-    y=y*u.rad
-    representation = CartesianRepresentation(x.to(u.deg),y.to(u.deg),0*u.deg)
-
-    return norm_coord.realize_frame(representation)
-
-# Transformation between telescope and nominal frames
-
-
-@frame_transform_graph.transform(FunctionTransform, TelescopeFrame, NominalFrame)
-def telescope_to_nominal(tel_coord,norm_frame):
-    """
-    Coordinate transformation from telescope frame to nominal frame
-
-    Parameters
-    ----------
-    tel_coord: TelescopeFrame system
-    norm_frame: NominalFrame system
-
-    Returns
-    -------
-    NominalFrame coordinates
-    """
-    alt_tel,az_tel = tel_coord.pointing_direction
-    alt_norm,az_norm = norm_frame.array_direction
-
-    alt_trans,az_trans = offset_to_altaz(tel_coord.x,tel_coord.y,az_tel,alt_tel)
-    x,y = altaz_to_offset(az_trans,alt_trans,az_norm,alt_norm)
-    x = x*u.rad
-    y = y*u.rad
-
->>>>>>> 3907a00a
     representation = CartesianRepresentation(x.to(tel_coord.x.unit),y.to(tel_coord.x.unit),0*tel_coord.x.unit)
 
     return norm_frame.realize_frame(representation)
@@ -497,12 +309,7 @@
     return tel_frame.realize_frame(representation)
 
 
-<<<<<<< HEAD
 # Transformations between camera frame and telescope frame
-=======
-# Transformations between camera fram and telescope frame
->>>>>>> 3907a00a
-
 @frame_transform_graph.transform(FunctionTransform, CameraFrame, TelescopeFrame)
 def camera_to_telescope(camera_coord, telescope_frame):
     """
@@ -512,8 +319,6 @@
     ----------
     camera_coord: CameraFrame system
     telescope_frame: TelescopeFrame system
-<<<<<<< HEAD
-
     Returns
     -------
     TelescopeFrame coordinate
@@ -534,29 +339,6 @@
     x = (x/f) * u.rad
     y = (y/f) * u.rad
     representation = CartesianRepresentation(x,y,0*u.rad)
-=======
-
-    Returns
-    -------
-    TelescopeFrame coordinate
-    """
-    x_pos = camera_coord.cartesian.x
-    y_pos = camera_coord.cartesian.y
-
-    rot = telescope_frame.rotation
-    if rot ==0:
-        x=x_pos
-        y=y_pos
-    else:
-        x = x_pos*cos(rot) - y_pos*sin(rot)
-        y = y_pos*sin(rot) + y_pos*cos(rot)
-
-    f = telescope_frame.focal_length
-
-    x = (x/f) * u.deg
-    y = (y/f) * u.deg
-    representation = CartesianRepresentation(x,y,0*u.deg)
->>>>>>> 3907a00a
 
     return telescope_frame.realize_frame(representation)
 
@@ -587,13 +369,8 @@
         y = y_pos*sin(rot) + y_pos*cos(rot)
 
     f = telescope_coord.focal_length
-<<<<<<< HEAD
     x = x.to(u.rad)*(f/u.m)  # Remove distance units here as we are using small angle approx
     y = y.to(u.rad)*(f/u.m)
-=======
-    x = x*(f/u.m)  # Remove distance units here as we are using small angle approx
-    y = y*(f/u.m)
->>>>>>> 3907a00a
 
     representation = CartesianRepresentation(x.value*u.m ,y.value*u.m,0*u.m)
 
