import astropy.units as u
import numpy as np
import pytest
from numpy.testing import assert_allclose, assert_equal
from scipy.stats import norm
from traitlets.config.loader import Config
from traitlets.traitlets import TraitError

from ctapipe.core import non_abstract_children
from ctapipe.image.extractor import (
    extract_around_peak,
    extract_sliding_window,
    neighbor_average_waveform,
    subtract_baseline,
    integration_correction,
    ImageExtractor,
    FixedWindowSum,
    NeighborPeakWindowSum,
    TwoPassWindowSum,
    FullWaveformSum,
    SlidingWindowMaxSum,
)
from ctapipe.image.toymodel import SkewedGaussian, obtain_time_image, WaveformModel
from ctapipe.instrument import SubarrayDescription, TelescopeDescription

extractors = non_abstract_children(ImageExtractor)
# FixedWindowSum has no peak finding and need to be set manually
extractors.remove(FixedWindowSum)


@pytest.fixture(scope="module")
def subarray():
    subarray = SubarrayDescription(
        "test array",
        tel_positions={1: np.zeros(3) * u.m, 2: np.zeros(3) * u.m},
        tel_descriptions={
            1: TelescopeDescription.from_name(
                optics_name="SST-ASTRI", camera_name="CHEC"
            ),
            2: TelescopeDescription.from_name(
                optics_name="SST-ASTRI", camera_name="CHEC"
            ),
        },
    )

    # Create reference pulse
    sample_width = 0.5
    reference_pulse_sample_width = sample_width / 10
    reference_pulse_duration = 100
    pulse_sigma = 6
    ref_time = np.arange(0, reference_pulse_duration, reference_pulse_sample_width)
    reference_pulse = norm.pdf(ref_time, reference_pulse_duration / 2, pulse_sigma)

    readout = subarray.tel[1].camera.readout
    readout.reference_pulse_shape = np.array([reference_pulse])
    readout.reference_pulse_sample_width = u.Quantity(
        reference_pulse_sample_width, u.ns
    )
    readout.sampling_rate = u.Quantity(1 / sample_width, u.GHz)
    return subarray


@pytest.fixture(scope="module")
def subarray_1_LST():
    subarray = SubarrayDescription(
        "One LST",
        tel_positions={1: np.zeros(3) * u.m},
        tel_descriptions={
            1: TelescopeDescription.from_name(optics_name="LST", camera_name="LSTCam")
        },
    )
    return subarray


def get_test_toymodel(subarray, minCharge=100, maxCharge=1000):
    telid = list(subarray.tel.keys())[0]
    n_pixels = subarray.tel[telid].camera.geometry.n_pixels
    n_samples = 96
    readout = subarray.tel[telid].camera.readout

    random = np.random.RandomState(1)
    charge = random.uniform(minCharge, maxCharge, n_pixels)
    mid = (n_samples // 2) / readout.sampling_rate.to_value(u.GHz)
    time = random.uniform(mid - 1, mid + 1, n_pixels)

    waveform_model = WaveformModel.from_camera_readout(readout)
    waveform = waveform_model.get_waveform(charge, time, n_samples)

    selected_gain_channel = np.zeros(charge.size, dtype=np.int64)

    return waveform, subarray, telid, selected_gain_channel, charge, time


@pytest.fixture(scope="module")
def toymodel(subarray):
    return get_test_toymodel(subarray)


def test_extract_around_peak(toymodel):
    waveforms, _, _, _, _, _ = toymodel
    n_pixels, n_samples = waveforms.shape
    rand = np.random.RandomState(1)
    peak_index = rand.uniform(0, n_samples, n_pixels).astype(np.int64)
    charge, peak_time = extract_around_peak(waveforms, peak_index, 7, 3, 1)
    assert (charge >= 0).all()
    assert (peak_time >= 0).all() and (peak_time <= n_samples).all()

    x = np.arange(100)
    y = norm.pdf(x, 41.2, 6)
    charge, peak_time = extract_around_peak(y[np.newaxis, :], 0, x.size, 0, 1)
    assert_allclose(charge[0], 1.0, rtol=1e-3)
    assert_allclose(peak_time[0], 41.2, rtol=1e-3)

    # Test negative amplitude
    y_offset = y - y.max() / 2
    charge, _ = extract_around_peak(y_offset[np.newaxis, :], 0, x.size, 0, 1)
    assert_allclose(charge, y_offset.sum(), rtol=1e-3)
    assert charge.dtype == np.float32


def test_extract_sliding_window(toymodel):
    waveforms, _, _, _, _, _ = toymodel
    n_pixels, n_samples = waveforms.shape
    charge, peak_time = extract_sliding_window(waveforms, 7, 1)
    assert (charge >= 0).all()
    assert (peak_time >= 0).all() and (peak_time <= n_samples).all()

    x = np.arange(100)
    y = norm.pdf(x, 41.2, 6)
    charge, peak_time = extract_sliding_window(y[np.newaxis, :], x.size, 1)
    assert_allclose(charge[0], 1.0, rtol=1e-3)
    assert_allclose(peak_time[0], 41.2, rtol=1e-3)

    # Test negative amplitude
    y_offset = y - y.max() / 2
    charge, _ = extract_sliding_window(y_offset[np.newaxis, :], x.size, 1)
    assert_allclose(charge, y_offset.sum(), rtol=1e-3)
    assert charge.dtype == np.float32


def test_extract_around_peak_charge_expected(toymodel):
    waveforms = np.ones((2048, 96))
    n_samples = waveforms.shape[-1]
    sampling_rate_ghz = 1

    peak_index = 0
    width = 10
    shift = 0
    charge, _ = extract_around_peak(
        waveforms, peak_index, width, shift, sampling_rate_ghz
    )
    assert_equal(charge, 10)

    peak_index = 0
    width = 10
    shift = 10
    charge, _ = extract_around_peak(
        waveforms, peak_index, width, shift, sampling_rate_ghz
    )
    assert_equal(charge, 0)

    peak_index = 0
    width = 20
    shift = 10
    charge, _ = extract_around_peak(
        waveforms, peak_index, width, shift, sampling_rate_ghz
    )
    assert_equal(charge, 10)

    peak_index = n_samples
    width = 10
    shift = 0
    charge, _ = extract_around_peak(
        waveforms, peak_index, width, shift, sampling_rate_ghz
    )
    assert_equal(charge, 0)

    peak_index = n_samples
    width = 20
    shift = 10
    charge, _ = extract_around_peak(
        waveforms, peak_index, width, shift, sampling_rate_ghz
    )
    assert_equal(charge, 10)

    peak_index = 0
    width = n_samples * 3
    shift = n_samples
    charge, _ = extract_around_peak(
        waveforms, peak_index, width, shift, sampling_rate_ghz
    )
    assert_equal(charge, n_samples)


def test_neighbor_average_waveform(toymodel):
    waveforms, subarray, telid, _, _, _ = toymodel
    neighbors = subarray.tel[telid].camera.geometry.neighbor_matrix_sparse
    average_wf = neighbor_average_waveform(
        waveforms,
        neighbors_indices=neighbors.indices,
        neighbors_indptr=neighbors.indptr,
        lwt=0,
    )

    pixel = 0
    _, nei_pixel = np.where(neighbors[pixel].A)
    expected_average = waveforms[nei_pixel].sum(0) / len(nei_pixel)
    assert_allclose(average_wf[pixel], expected_average, rtol=1e-3)

    lwt = 4
    average_wf = neighbor_average_waveform(
        waveforms,
        neighbors_indices=neighbors.indices,
        neighbors_indptr=neighbors.indptr,
        lwt=lwt,
    )

    pixel = 1
    _, nei_pixel = np.where(neighbors[pixel].A)
    nei_pixel = np.concatenate([nei_pixel, [pixel] * lwt])
    expected_average = waveforms[nei_pixel].sum(0) / len(nei_pixel)
    assert_allclose(average_wf[pixel], expected_average, rtol=1e-3)


def test_extract_peak_time_within_range():
    x = np.arange(100)
    # Generic waveform that goes from positive to negative in window
    # Can cause extreme values with incorrect handling of weighted average
    y = -1.2 * x + 20
    _, peak_time = extract_around_peak(y[np.newaxis, :], 12, 10, 0, 1)
    assert (peak_time >= 0).all() & (peak_time < x.size).all()


def test_baseline_subtractor(toymodel):
    waveforms, _, _, _, _, _ = toymodel
    n_pixels, _ = waveforms.shape
    rand = np.random.RandomState(1)
    offset = np.arange(n_pixels)[:, np.newaxis]
    waveforms = rand.normal(0, 0.1, waveforms.shape) + offset
    assert_allclose(waveforms[3].mean(), 3, rtol=1e-2)
    baseline_subtracted = subtract_baseline(waveforms, 0, 10)
    assert_allclose(baseline_subtracted.mean(), 0, atol=1e-3)


def test_integration_correction(subarray):
    readout = subarray.tel[1].camera.readout
    reference_pulse_shape = readout.reference_pulse_shape
    sample_width_ns = (1 / readout.sampling_rate).to_value(u.ns)
    n_ref_samples = reference_pulse_shape.shape[1]
    sampled = reference_pulse_shape[0].reshape((n_ref_samples // 10, 10)).sum(-1) / 10
    full_integral = np.sum(sampled * sample_width_ns)

    for window_start in range(0, sampled.size):
        for window_end in range(window_start + 1, sampled.size):
            window_width = window_end - window_start
            window_shift = sampled.argmax() - window_start
            correction = integration_correction(
                reference_pulse_shape,
                readout.reference_pulse_sample_width.to_value(u.ns),
                sample_width_ns,
                window_width,
                window_shift,
            )[0]
            window_integral = np.sum(sampled[window_start:window_end] * sample_width_ns)
            if window_integral > 1e-8:  # Avoid floating point resolution limit
                np.testing.assert_allclose(full_integral, window_integral * correction)


def test_integration_correction_outofbounds(subarray):
    readout = subarray.tel[1].camera.readout
    reference_pulse_shape = readout.reference_pulse_shape
    sample_width_ns = (1 / readout.sampling_rate).to_value(u.ns)
    n_ref_samples = reference_pulse_shape.shape[1]
    sampled = reference_pulse_shape[0].reshape((n_ref_samples // 10, 10)).sum(-1) / 10
    full_integral = np.sum(sampled * sample_width_ns)

    for window_start in range(0, sampled.size):
        for window_end in range(sampled.size, sampled.size + 20):
            window_width = window_end - window_start
            window_shift = sampled.argmax() - window_start
            correction = integration_correction(
                reference_pulse_shape,
                readout.reference_pulse_sample_width.to_value(u.ns),
                sample_width_ns,
                window_width,
                window_shift,
            )[0]
            window_integral = np.sum(sampled[window_start:window_end] * sample_width_ns)
            if window_integral > 1e-8:  # Avoid floating point resolution limit
                np.testing.assert_allclose(full_integral, window_integral * correction)


@pytest.mark.parametrize("Extractor", extractors)
def test_extractors(Extractor, toymodel):
    waveforms, subarray, telid, selected_gain_channel, true_charge, true_time = toymodel
    extractor = Extractor(subarray=subarray)
    charge, peak_time, is_valid = extractor(waveforms, telid, selected_gain_channel)
    assert_allclose(charge, true_charge, rtol=0.1)
    assert_allclose(peak_time, true_time, rtol=0.1)
    assert is_valid == True


@pytest.mark.parametrize("Extractor", extractors)
def test_integration_correction_off(Extractor, toymodel):
    # full waveform extractor does not have an integration correction
    if Extractor is FullWaveformSum:
        return

    waveforms, subarray, telid, selected_gain_channel, true_charge, true_time = toymodel
    extractor = Extractor(subarray=subarray, apply_integration_correction=False)
    charge, peak_time, is_valid = extractor(waveforms, telid, selected_gain_channel)

    assert is_valid == True

    # peak time should stay the same
    assert_allclose(peak_time, true_time, rtol=0.1)

    # charge should be too small without correction
    assert np.all(charge <= true_charge)


def test_fixed_window_sum(toymodel):
    waveforms, subarray, telid, selected_gain_channel, true_charge, true_time = toymodel
    extractor = FixedWindowSum(subarray=subarray, peak_index=47)
    charge, peak_time, is_valid = extractor(waveforms, telid, selected_gain_channel)
    assert_allclose(charge, true_charge, rtol=0.1)
    assert_allclose(peak_time, true_time, rtol=0.1)
    assert is_valid == True


def test_sliding_window_max_sum(toymodel):
    waveforms, subarray, telid, selected_gain_channel, true_charge, true_time = toymodel
    extractor = SlidingWindowMaxSum(subarray=subarray)
    charge, peak_time, is_valid = extractor(waveforms, telid, selected_gain_channel)
    print(true_charge, charge, true_time, peak_time)
    assert_allclose(charge, true_charge, rtol=0.1)
    assert_allclose(peak_time, true_time, rtol=0.1)
    assert is_valid == True


def test_neighbor_peak_window_sum_lwt(toymodel):
    waveforms, subarray, telid, selected_gain_channel, true_charge, true_time = toymodel
    extractor = NeighborPeakWindowSum(subarray=subarray, lwt=4)
    assert extractor.lwt.tel[telid] == 4
    charge, peak_time, is_valid = extractor(waveforms, telid, selected_gain_channel)
    assert_allclose(charge, true_charge, rtol=0.1)
    assert_allclose(peak_time, true_time, rtol=0.1)
    assert is_valid == True


def test_Two_pass_window_sum_no_noise(subarray_1_LST):

    rng = np.random.default_rng(0)

    subarray = subarray_1_LST

    camera = subarray.tel[1].camera
    geometry = camera.geometry
    readout = camera.readout
    sampling_rate = readout.sampling_rate.to_value("GHz")
    n_samples = 30  # LSTCam & NectarCam specific
    max_time_readout = (n_samples / sampling_rate) * u.ns

    # True image settings
    x = 0.0 * u.m
    y = 0.0 * u.m
    length = 0.2 * u.m
    width = 0.05 * u.m
    psi = 45.0 * u.deg
    skewness = 0.0
    # build the true time evolution in a way that
    # the whole image is about the readout window
    time_gradient = u.Quantity(max_time_readout.value / length.value, u.ns / u.m)
    time_intercept = u.Quantity(max_time_readout.value / 2, u.ns)
    intensity = 600
    nsb_level_pe = 0

    # create the image
    m = SkewedGaussian(x, y, length, width, psi, skewness)
    true_charge, true_signal, true_noise = m.generate_image(
        geometry, intensity=intensity, nsb_level_pe=nsb_level_pe, rng=rng
    )
    signal_pixels = true_signal > 2
    # create a pulse-times image without noise
    # we can make new functions later
    time_noise = rng.uniform(0, 0, geometry.n_pixels)
    time_signal = obtain_time_image(
        geometry.pix_x, geometry.pix_y, x, y, psi, time_gradient, time_intercept
    )

    true_charge[(time_signal < 0) | (time_signal > (n_samples / sampling_rate))] = 0

    true_time = np.average(
        np.column_stack([time_noise, time_signal]),
        weights=np.column_stack([true_noise, true_signal]) + 1,
        axis=1,
    )

    # Define the model for the waveforms to fill with the information from
    # the simulated image
    waveform_model = WaveformModel.from_camera_readout(readout)
    waveforms = waveform_model.get_waveform(true_charge, true_time, n_samples)
    selected_gain_channel = np.zeros(true_charge.size, dtype=np.int64)

    # Define the extractor
    extractor = TwoPassWindowSum(subarray=subarray)

    # Select the signal pixels for which the integration window is well inside
    # the readout window (in this case we should require more accuracy)
    true_peaks = np.rint(true_time * sampling_rate).astype(np.int64)

    # integration of 5 samples centered on peak + 1 sample of error
    # to not be really on the edge
    min_good_sample = 2 + 1
    max_good_sample = n_samples - 1 - min_good_sample
    integration_window_inside = (true_peaks >= min_good_sample) & (
        true_peaks < max_good_sample
    )

    # Test only the 1st pass
    extractor.disable_second_pass = True
<<<<<<< HEAD
    charge_1, pulse_time_1, is_valid = extractor(waveforms, 1, selected_gain_channel)
=======
    charge_1, pulse_time_1 = extractor(waveforms, 1, selected_gain_channel)
>>>>>>> 3e35093f
    assert_allclose(
        charge_1[signal_pixels & integration_window_inside],
        true_charge[signal_pixels & integration_window_inside],
        rtol=0.15,
    )
    assert_allclose(
        pulse_time_1[signal_pixels & integration_window_inside],
        true_time[signal_pixels & integration_window_inside],
        rtol=0.15,
    )
<<<<<<< HEAD
    assert is_valid == True
=======
>>>>>>> 3e35093f

    # Test also the 2nd pass
    extractor.disable_second_pass = False
    charge_2, pulse_time_2, is_valid_2 = extractor(waveforms, 1, selected_gain_channel)

    # Check that we have gained signal charge by using the 2nd pass
    # This also checks that the test image has triggered the 2nd pass
    # (i.e. it is not so bad to have <3 pixels in the preliminary cleaned image)
    reco_charge1 = np.sum(charge_1[signal_pixels & integration_window_inside])
    reco_charge2 = np.sum(charge_2[signal_pixels & integration_window_inside])
    # since there is no noise in this test, 1st pass will find the peak and 2nd
    # can at most to the same
    assert (reco_charge2 / reco_charge1) < 1
    assert is_valid_2 == True

    # Test only signal pixels for which it is expected to find most of the
    # charge well inside the readout window
    assert_allclose(
        charge_2[signal_pixels & integration_window_inside],
        true_charge[signal_pixels & integration_window_inside],
        rtol=0.3,
        atol=2.0,
    )
    assert_allclose(
        pulse_time_2[signal_pixels & integration_window_inside],
        true_time[signal_pixels & integration_window_inside],
        rtol=0.3,
        atol=2.0,
    )


def test_waveform_extractor_factory(toymodel):
    waveforms, subarray, telid, selected_gain_channel, true_charge, true_time = toymodel
    extractor = ImageExtractor.from_name("LocalPeakWindowSum", subarray=subarray)
    charge, peak_time, is_valid = extractor(waveforms, telid, selected_gain_channel)
    assert_allclose(charge, true_charge, rtol=0.1)
    assert_allclose(peak_time, true_time, rtol=0.1)


def test_waveform_extractor_factory_args(subarray):
    """
    Config is supposed to be created by a `Tool`
    """
    config = Config({"ImageExtractor": {"window_width": 20, "window_shift": 3}})

    extractor = ImageExtractor.from_name(
        "LocalPeakWindowSum", subarray=subarray, config=config
    )
    assert extractor.window_width.tel[None] == 20
    assert extractor.window_shift.tel[None] == 3

    # this basically tests that traitlets do not accept unknown traits,
    # which is tested for all traitlets in the core tests already
    with pytest.raises(TraitError):
        ImageExtractor.from_name("FullWaveformSum", config=config, subarray=subarray)


def test_extractor_tel_param(toymodel):
    waveforms, subarray, _, _, _, _ = toymodel
    _, n_samples = waveforms.shape

    config = Config(
        {
            "ImageExtractor": {
                "window_width": [("type", "*", n_samples), ("id", "2", n_samples // 2)],
                "peak_index": 0,
            }
        }
    )

    waveforms, subarray, _, _, _, _ = toymodel
    n_pixels, n_samples = waveforms.shape
    extractor = ImageExtractor.from_name(
        "FixedWindowSum", subarray=subarray, config=config
    )

    assert extractor.peak_index.tel[None] == 0
    assert extractor.peak_index.tel[1] == 0
    assert extractor.peak_index.tel[2] == 0
    assert extractor.window_width.tel[None] == n_samples
    assert extractor.window_width.tel[1] == n_samples
    assert extractor.window_width.tel[2] == n_samples // 2


@pytest.mark.parametrize("Extractor", non_abstract_children(ImageExtractor))
def test_dtype(Extractor, subarray):

    tel_id = 1
    n_pixels = subarray.tel[tel_id].camera.geometry.n_pixels
    selected_gain_channel = np.zeros(n_pixels, dtype=int)

    waveforms = np.ones((n_pixels, 50), dtype="float64")
    extractor = Extractor(subarray=subarray)
    charge, peak_time, is_valid = extractor(waveforms, tel_id, selected_gain_channel)
    assert charge.dtype == np.float32
    assert peak_time.dtype == np.float32


def test_global_peak_window_sum_with_pixel_fraction(subarray):
    from ctapipe.image.extractor import GlobalPeakWindowSum

    tel_id = 1
    camera = subarray.tel[tel_id].camera
    sample_rate = camera.readout.sampling_rate.to_value(u.ns ** -1)
    n_pixels = camera.geometry.n_pixels
    selected_gain_channel = np.zeros(n_pixels, dtype=np.uint8)

    bright_pixels = np.zeros(n_pixels, dtype=bool)
    bright_pixels[np.random.choice(n_pixels, size=int(0.1 * n_pixels))] = True

    # signal in dim pixels is in slice 10, signal in bright pixels is in slice 30
    waveforms = np.zeros((n_pixels, 50), dtype="float64")
    waveforms[~bright_pixels, 9] = 3
    waveforms[~bright_pixels, 10] = 5
    waveforms[~bright_pixels, 11] = 2
    waveforms[bright_pixels, 29] = 5
    waveforms[bright_pixels, 30] = 10
    waveforms[bright_pixels, 31] = 3

    extractor = GlobalPeakWindowSum(
        subarray=subarray,
        window_width=8,
        window_shift=4,
        pixel_fraction=0.05,
        apply_integration_correction=False,
    )

    charge, peak_time = extractor(waveforms, tel_id, selected_gain_channel)

    assert np.allclose(charge[bright_pixels], 18)
    assert np.allclose(charge[~bright_pixels], 0)

    expected = np.average([29, 30, 31], weights=[5, 10, 3])
    assert np.allclose(peak_time[bright_pixels], expected / sample_rate)<|MERGE_RESOLUTION|>--- conflicted
+++ resolved
@@ -419,11 +419,7 @@
 
     # Test only the 1st pass
     extractor.disable_second_pass = True
-<<<<<<< HEAD
     charge_1, pulse_time_1, is_valid = extractor(waveforms, 1, selected_gain_channel)
-=======
-    charge_1, pulse_time_1 = extractor(waveforms, 1, selected_gain_channel)
->>>>>>> 3e35093f
     assert_allclose(
         charge_1[signal_pixels & integration_window_inside],
         true_charge[signal_pixels & integration_window_inside],
@@ -434,10 +430,7 @@
         true_time[signal_pixels & integration_window_inside],
         rtol=0.15,
     )
-<<<<<<< HEAD
-    assert is_valid == True
-=======
->>>>>>> 3e35093f
+    assert is_valid is True
 
     # Test also the 2nd pass
     extractor.disable_second_pass = False
@@ -565,8 +558,9 @@
         apply_integration_correction=False,
     )
 
-    charge, peak_time = extractor(waveforms, tel_id, selected_gain_channel)
-
+    charge, peak_time, is_valid = extractor(waveforms, tel_id, selected_gain_channel)
+
+    assert is_valid
     assert np.allclose(charge[bright_pixels], 18)
     assert np.allclose(charge[~bright_pixels], 0)
 
