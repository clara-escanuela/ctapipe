--- conflicted
+++ resolved
@@ -7,7 +7,7 @@
     mars_cleaning_1st_pass,
     tailcuts_clean,
 )
-<<<<<<< HEAD
+
 from .pixel_likelihood import (
     poisson_likelihood_gaussian,
     poisson_likelihood_full,
@@ -18,9 +18,8 @@
     chi_squared,
 )
 
-=======
 from .concentration import concentration_parameters
->>>>>>> cab4c77f
+
 from .extractor import (
     BaselineSubtractedNeighborPeakWindowSum,
     FixedWindowSum,
@@ -62,22 +61,7 @@
     ring_completeness,
     ring_containment,
 )
-<<<<<<< HEAD
 from .image_processor import ImageProcessor
-=======
-from .pixel_likelihood import (
-    PixelLikelihoodError,
-    chi_squared,
-    mean_poisson_likelihood_full,
-    mean_poisson_likelihood_gaussian,
-    neg_log_likelihood,
-    neg_log_likelihood_approx,
-    neg_log_likelihood_numeric,
-)
-from .reducer import DataVolumeReducer, NullDataVolumeReducer, TailCutsDataVolumeReducer
-from .statistics import descriptive_statistics
-from .timing import timing_parameters
->>>>>>> cab4c77f
 
 __all__ = [
     "ImageModifier",
