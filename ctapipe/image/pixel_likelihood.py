"""
Class for calculation of likelihood of a pixel expectation, given the pixel amplitude,
the level of noise in the pixel and the photoelectron resolution.
This calculation is taken from [denaurois2009]_.

The likelihood is essentially a poissonian convolved with a gaussian, at low signal
a full possonian approach must be adopted, which requires the sum of contibutions
over a number of potential contributing photoelectrons (which is slow).
At high signal this simplifies to a gaussian approximation.

The full and gaussian approximations are implemented, in addition to a general purpose
implementation, which tries to intellegently switch
between the two. Speed tests are below:

neg_log_likelihood_approx(image, prediction, spe, ped)
29.8 µs per loop

neg_log_likelihood_numeric(image, prediction, spe, ped)
93.4 µs per loop

neg_log_likelihood(image, prediction, spe, ped)
59.9 µs per loop

TODO:
=====
- Need to implement more tests, particularly checking for error states
- Additional terms may be useful to add to the likelihood
"""

import numpy as np
from scipy.integrate import quad
from scipy.stats import poisson

__all__ = [
    "neg_log_likelihood_approx",
    "neg_log_likelihood_numeric",
    "neg_log_likelihood",
    "mean_poisson_likelihood_gaussian",
    "mean_poisson_likelihood_full",
    "PixelLikelihoodError",
    "chi_squared",
]

EPSILON = 5.0e-324


class PixelLikelihoodError(RuntimeError):
    pass


def neg_log_likelihood_approx(image, prediction, spe_width, pedestal):
    """Calculate negative log likelihood for telescope.

    Gaussian approximation from [denaurois2009]_, p. 22 (equation between (24) and (25)).

    Simplification:

    .. math::

        θ = σ_p^2 + μ · (1 + σ_γ^2)

        → P = \\frac{1}{\\sqrt{2 π θ}} · \\exp\\left(- \\frac{(s - μ)^2}{2 θ}\\right)

        \\ln{P} = \\ln{\\frac{1}{\\sqrt{2 π θ}}} - \\frac{(s - μ)^2}{2 θ}

                = \\ln{1} - \\ln{\\sqrt{2 π θ}} - \\frac{(s - μ)^2}{2 θ}

                = - \\frac{\\ln{2 π θ}}{2} - \\frac{(s - μ)^2}{2 θ}

                = - \\frac{\\ln{2 π} + \\ln{θ}}{2} - \\frac{(s - μ)^2}{2 θ}

        - \\ln{P} = \\frac{\\ln{2 π} + \\ln{θ}}{2} + \\frac{(s - μ)^2}{2 θ}

    and since we can remove constants and factors in the minimization:

    .. math::

        - \\ln{P} = \\ln{θ} + \\frac{(s - μ)^2}{θ}


    Parameters
    ----------
    image: ndarray
        Pixel amplitudes from image (:math:`s`).
    prediction: ndarray
        Predicted pixel amplitudes from model (:math:`μ`).
    spe_width: ndarray
        Width of single p.e. peak (:math:`σ_γ`).
    pedestal: ndarray
        Width of pedestal (:math:`σ_p`).

    Returns
    -------
    float
    """
<<<<<<< HEAD
    theta = 2 * (pedestal ** 2 + prediction * (1 + spe_width ** 2))
    neg_log_l = np.log(np.pi * theta)/2. + (image - prediction) ** 2 / theta
=======
    theta = pedestal**2 + prediction * (1 + spe_width**2)

    neg_log_l = np.log(theta + EPSILON) + (image - prediction) ** 2 / theta
>>>>>>> 3bf6b175

    return 2 * neg_log_l


def neg_log_likelihood_numeric(
    image, prediction, spe_width, pedestal, confidence=(0.001, 0.999)
):
    """
    Calculate likelihood of prediction given the measured signal,
    full numerical integration from [denaurois2009]_.

    Parameters
    ----------
    image: ndarray
        Pixel amplitudes from image (:math:`s`).
    prediction: ndarray
        Predicted pixel amplitudes from model (:math:`μ`).
    spe_width: ndarray
        Width of single p.e. peak (:math:`σ_γ`).
    pedestal: ndarray
        Width of pedestal (:math:`σ_p`).
    confidence: tuple(float, float), 0 < x < 1
        Confidence interval of poisson integration.

    Returns
    -------
    float
    """

    epsilon = np.finfo(np.float64).eps

    prediction = prediction + epsilon

    likelihood = epsilon

    ns = np.arange(*poisson(np.max(prediction)).ppf(confidence))

    ns = ns[ns >= 0]

    for n in ns:
        theta = pedestal**2 + n * spe_width**2
        _l = (
            prediction**n
            * np.exp(-prediction)
            / theta
            * np.exp(-((image - n) ** 2) / (2 * theta))
        )
        likelihood += _l

<<<<<<< HEAD
    return -np.log(likelihood)
=======
    return -np.sum(np.log(likelihood + EPSILON))
>>>>>>> 3bf6b175


def neg_log_likelihood(image, prediction, spe_width, pedestal, prediction_safety=20.0):
    """
    Safe implementation of the poissonian likelihood implementation,
    adaptively switches between the full solution and the gaussian
    approx depending on the prediction. Prediction safety parameter
    determines cross over point between the two solutions.

    Parameters
    ----------
    image: ndarray
        Pixel amplitudes from image (:math:`s`).
    prediction: ndarray
        Predicted pixel amplitudes from model (:math:`μ`).
    spe_width: ndarray
        Width of single p.e. peak (:math:`σ_γ`).
    pedestal: ndarray
        Width of pedestal (:math:`σ_p`).
    prediction_safety: float
        Decision point to choose between poissonian likelihood
        and gaussian approximation.

    Returns
    -------
    float
    """

    approx_mask = prediction > prediction_safety

    neg_log_l = 0
    if np.any(approx_mask):
        neg_log_l += neg_log_likelihood_approx(
            image[approx_mask], prediction[approx_mask], spe_width, pedestal
        )

    if not np.all(approx_mask):
        neg_log_l += neg_log_likelihood_numeric(
            image[~approx_mask], prediction[~approx_mask], spe_width, pedestal
        )

    return neg_log_l


def mean_poisson_likelihood_gaussian(prediction, spe_width, pedestal):
    """Calculation of the mean likelihood for a give expectation
    value of pixel intensity in the gaussian approximation.
    This is useful in the calculation of the goodness of fit.

    Parameters
    ----------
    prediction: ndarray
        Predicted pixel amplitudes from model
    spe_width: ndarray
        Width of single p.e. distribution
    pedestal: ndarray
        Width of pedestal

    Returns
    -------
    float
    """
    theta = pedestal**2 + prediction * (1 + spe_width**2)
    mean_log_likelihood = 1 + np.log(2 * np.pi) + np.log(theta + EPSILON)

    return mean_log_likelihood


def _integral_poisson_likelihood_full(image, prediction, spe_width, ped):
    """
    Wrapper function around likelihood calculation, used in numerical
    integration.
    """
    image = np.asarray(image)
    prediction = np.asarray(prediction)
    like = neg_log_likelihood(image, prediction, spe_width, ped)
    return like * np.exp(-0.5 * like)


def mean_poisson_likelihood_full(prediction, spe_width, ped):
    """
    Calculation of the mean  likelihood for a give expectation value
    of pixel intensity using the full numerical integration.
    This is useful in the calculation of the goodness of fit.
    This numerical integration is very slow and really doesn't
    make a large difference in the goodness of fit in most cases.

    Parameters
    ----------
    prediction: ndarray
        Predicted pixel amplitudes from model
    spe_width: ndarray
        Width of single p.e. distribution
    pedestal: ndarray
        Width of pedestal

    Returns
    -------
    float
    """

    if len(spe_width) == 1:
        spe_width = np.full_like(prediction, spe_width)

    if len(ped) == 1:
        ped = np.full_like(prediction, ped)

    mean_like = 0

    width = ped**2 + prediction * spe_width**2
    width = np.sqrt(width)

    for pred, w, spe, p in zip(prediction, width, spe_width, ped):
        lower_integration_bound = pred - 10 * w
        upper_integration_bound = pred + 10 * w

        integral, *_ = quad(
            _integral_poisson_likelihood_full,
            lower_integration_bound,
            upper_integration_bound,
            args=(pred, spe, p),
            epsrel=0.05,
        )

        mean_like += integral

    return mean_like


def chi_squared(image, prediction, pedestal, error_factor=2.9):
    """
    Simple chi-squared statistic from Le Bohec et al 2008

    Parameters
    ----------
    image: ndarray
        Pixel amplitudes from image (:math:`s`).
    prediction: ndarray
        Predicted pixel amplitudes from model (:math:`μ`).
    pedestal: ndarray
        Width of pedestal (:math:`σ_p`).
    error_factor: float
        Ad-hoc error factor

    Returns
    -------
    float
    """

    chi_square = (image - prediction) ** 2 / (pedestal + 0.5 * (image - prediction))
    chi_square *= 1.0 / error_factor

    return chi_square<|MERGE_RESOLUTION|>--- conflicted
+++ resolved
@@ -93,14 +93,9 @@
     -------
     float
     """
-<<<<<<< HEAD
+    
     theta = 2 * (pedestal ** 2 + prediction * (1 + spe_width ** 2))
     neg_log_l = np.log(np.pi * theta)/2. + (image - prediction) ** 2 / theta
-=======
-    theta = pedestal**2 + prediction * (1 + spe_width**2)
-
-    neg_log_l = np.log(theta + EPSILON) + (image - prediction) ** 2 / theta
->>>>>>> 3bf6b175
 
     return 2 * neg_log_l
 
@@ -150,11 +145,7 @@
         )
         likelihood += _l
 
-<<<<<<< HEAD
     return -np.log(likelihood)
-=======
-    return -np.sum(np.log(likelihood + EPSILON))
->>>>>>> 3bf6b175
 
 
 def neg_log_likelihood(image, prediction, spe_width, pedestal, prediction_safety=20.0):
