--- conflicted
+++ resolved
@@ -39,19 +39,12 @@
     # the calc_peds function defined above to do some work:
     for event in hessio_event_source(filename):
         for telid in event.r0.tels_with_data:
-<<<<<<< HEAD
             for chan in range(event.r0.tel[telid].adc_samples.shape[0]):
 
                 print("CT{} chan {}:".format(telid, chan))
 
                 traces = event.r0.tel[telid].adc_samples[chan,...]
-=======
-            for chan in event.r0.tel[telid].adc_samples[:,...]:
 
-                print("CT{} chan {}:".format(telid, chan))
-
-                traces = event.r0.tel[telid].adc_samples[chan]
->>>>>>> f9f77f5a
                 peds, pedvars = pedestals.calc_pedestals_from_traces(traces,
                                                                      start,
                                                                      end)
